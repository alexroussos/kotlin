LineBreakpoint created at frameExtFunExtFun.kt:22
!JDK_HOME!\bin\java -agentlib:jdwp=transport=dt_socket,address=!HOST_NAME!:!HOST_PORT!,suspend=y,server=n -Dfile.encoding=!FILE_ENCODING! -classpath !APP_PATH!\classes;!KOTLIN_RUNTIME!;!CUSTOM_LIBRARY!;!RT_JAR! frameExtFunExtFun.FrameExtFunExtFunPackage
Connected to the target VM, address: '!HOST_NAME!:PORT_NAME!', transport: 'socket'
frameExtFunExtFun.kt:22
Compile bytecode for valFoo
Compile bytecode for valTest
Compile bytecode for aProp
Compile bytecode for outerProp
Compile bytecode for bProp
package frameExtFunExtFun

fun main(args: Array<String>) {
    Outer().run()
}

class A {
    val aProp = 1
}

class Outer {
    val outerProp = 1

    fun A.foo() {
        val valFoo = 1
        class LocalClass {
            val lcProp = 1
            fun B.test() {
                val valTest = 1
                lambda {
                    //Breakpoint!
                    outerProp + aProp + lcProp + bProp + valFoo + valTest
                }
            }
            fun run() {
                B().test()
            }
        }

        LocalClass().run()
    }

    fun run() {
        A().foo()
    }
}

class B {
    val bProp = 1
}

fun lambda(f: () -> Unit) {
    f()
}

// PRINT_FRAME

// EXPRESSION: valFoo
// RESULT: 1: I

// EXPRESSION: valTest
// RESULT: 1: I

// EXPRESSION: aProp
// RESULT: 1: I

// EXPRESSION: outerProp
// RESULT: 1: I

// EXPRESSION: bProp
// RESULT: 1: I
 frame    = invoke():22, Outer$foo$LocalClass$test$1 {frameExtFunExtFun}
<<<<<<< HEAD
   this     = this = {frameExtFunExtFun.Outer$foo$LocalClass$test$1@uniqueID}"kotlin.Function0<kotlin.Unit>"
     field    = this$0: frameExtFunExtFun.Outer$foo$LocalClass = {frameExtFunExtFun.Outer$foo$LocalClass@uniqueID}
       field    = lcProp: int = 1
       field    = this$0: frameExtFunExtFun.Outer = {frameExtFunExtFun.Outer@uniqueID}
         field    = outerProp: int = 1
       field    = receiver$0: frameExtFunExtFun.A = {frameExtFunExtFun.A@uniqueID}
         field    = aProp: int = 1
       field    = $valFoo: int = 1
     field    = receiver$0: frameExtFunExtFun.B = {frameExtFunExtFun.B@uniqueID}
       field    = bProp: int = 1
     field    = $valTest: int = 1
=======
   this     = this = {frameExtFunExtFun.Outer$foo$LocalClass$test$1@uniqueID}kotlin.Function0<kotlin.Unit>
     field    = this$0: frameExtFunExtFun.Outer$foo$LocalClass = {frameExtFunExtFun.Outer$foo$LocalClass@uniqueID} (sp = null)
       field    = lcProp: int = 1 (sp = frameExtFunExtFun.kt, 17)
       field    = this$0: frameExtFunExtFun.Outer = {frameExtFunExtFun.Outer@uniqueID} (sp = null)
         field    = outerProp: int = 1 (sp = frameExtFunExtFun.kt, 12)
       field    = receiver$0: frameExtFunExtFun.A = {frameExtFunExtFun.A@uniqueID} (sp = null)
         field    = aProp: int = 1 (sp = frameExtFunExtFun.kt, 8)
       field    = $valFoo: int = 1 (sp = null)
     field    = receiver$0: frameExtFunExtFun.B = {frameExtFunExtFun.B@uniqueID} (sp = null)
       field    = bProp: int = 1 (sp = frameExtFunExtFun.kt, 39)
     field    = $valTest: int = 1 (sp = null)
>>>>>>> be5c460b
Disconnected from the target VM, address: '!HOST_NAME!:PORT_NAME!', transport: 'socket'

Process finished with exit code 0<|MERGE_RESOLUTION|>--- conflicted
+++ resolved
@@ -1,7 +1,7 @@
 LineBreakpoint created at frameExtFunExtFun.kt:22
 !JDK_HOME!\bin\java -agentlib:jdwp=transport=dt_socket,address=!HOST_NAME!:!HOST_PORT!,suspend=y,server=n -Dfile.encoding=!FILE_ENCODING! -classpath !APP_PATH!\classes;!KOTLIN_RUNTIME!;!CUSTOM_LIBRARY!;!RT_JAR! frameExtFunExtFun.FrameExtFunExtFunPackage
 Connected to the target VM, address: '!HOST_NAME!:PORT_NAME!', transport: 'socket'
-frameExtFunExtFun.kt:22
+frameExtFunExtFun.kt:21
 Compile bytecode for valFoo
 Compile bytecode for valTest
 Compile bytecode for aProp
@@ -69,8 +69,7 @@
 // EXPRESSION: bProp
 // RESULT: 1: I
  frame    = invoke():22, Outer$foo$LocalClass$test$1 {frameExtFunExtFun}
-<<<<<<< HEAD
-   this     = this = {frameExtFunExtFun.Outer$foo$LocalClass$test$1@uniqueID}"kotlin.Function0<kotlin.Unit>"
+   this     = this = {frameExtFunExtFun.Outer$foo$LocalClass$test$1@uniqueID}kotlin.Function0<kotlin.Unit>
      field    = this$0: frameExtFunExtFun.Outer$foo$LocalClass = {frameExtFunExtFun.Outer$foo$LocalClass@uniqueID}
        field    = lcProp: int = 1
        field    = this$0: frameExtFunExtFun.Outer = {frameExtFunExtFun.Outer@uniqueID}
@@ -81,19 +80,6 @@
      field    = receiver$0: frameExtFunExtFun.B = {frameExtFunExtFun.B@uniqueID}
        field    = bProp: int = 1
      field    = $valTest: int = 1
-=======
-   this     = this = {frameExtFunExtFun.Outer$foo$LocalClass$test$1@uniqueID}kotlin.Function0<kotlin.Unit>
-     field    = this$0: frameExtFunExtFun.Outer$foo$LocalClass = {frameExtFunExtFun.Outer$foo$LocalClass@uniqueID} (sp = null)
-       field    = lcProp: int = 1 (sp = frameExtFunExtFun.kt, 17)
-       field    = this$0: frameExtFunExtFun.Outer = {frameExtFunExtFun.Outer@uniqueID} (sp = null)
-         field    = outerProp: int = 1 (sp = frameExtFunExtFun.kt, 12)
-       field    = receiver$0: frameExtFunExtFun.A = {frameExtFunExtFun.A@uniqueID} (sp = null)
-         field    = aProp: int = 1 (sp = frameExtFunExtFun.kt, 8)
-       field    = $valFoo: int = 1 (sp = null)
-     field    = receiver$0: frameExtFunExtFun.B = {frameExtFunExtFun.B@uniqueID} (sp = null)
-       field    = bProp: int = 1 (sp = frameExtFunExtFun.kt, 39)
-     field    = $valTest: int = 1 (sp = null)
->>>>>>> be5c460b
 Disconnected from the target VM, address: '!HOST_NAME!:PORT_NAME!', transport: 'socket'
 
 Process finished with exit code 0